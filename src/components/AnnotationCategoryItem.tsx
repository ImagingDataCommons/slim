--- conflicted
+++ resolved
@@ -7,14 +7,7 @@
 const AnnotationCategoryItem = ({
   category,
   onChange,
-<<<<<<< HEAD
-  checkedAnnotationUids
-}: {
-  category: Category
-  onChange: Function
-  checkedAnnotationUids: Set<string>
-=======
-  checkedAnnotationGroupUids,
+  checkedAnnotationUids,
   onStyleChange,
   defaultAnnotationGroupStyles
 }: {
@@ -27,8 +20,7 @@
       color: number[]
     }
   }
-  checkedAnnotationGroupUids: Set<string>
->>>>>>> 559ebce7
+  checkedAnnotationUids: Set<string>
 }): JSX.Element => {
   const { types } = category
 
