import React from 'react'
import { Menu, Space, Checkbox, Tooltip, Popover, Button } from 'antd'
import { SettingOutlined } from '@ant-design/icons'
import { Category, Type } from './AnnotationCategoryList'
import ColorSettingsMenu from './ColorSettingsMenu'

const AnnotationCategoryItem = ({
  category,
  onChange,
<<<<<<< HEAD
  checkedAnnotationGroupUids,
  onStyleChange,
  defaultAnnotationGroupStyles
=======
  checkedAnnotationUids,
  onStyleChange,
  defaultAnnotationStyles,
  ...props
>>>>>>> 4d01324f
}: {
  category: Category
  onChange: Function
  onStyleChange: Function
<<<<<<< HEAD
  defaultAnnotationGroupStyles: {
    [annotationGroupUID: string]: {
      opacity: number
      color: number[]
    }
  }
  checkedAnnotationGroupUids: Set<string>
=======
  defaultAnnotationStyles: {
    [annotationUID: string]: {
      opacity: number
      color: number[]
      contourOnly: boolean
    }
  }
  checkedAnnotationUids: Set<string>
>>>>>>> 4d01324f
}): JSX.Element => {
  const { types } = category

  const onCheckCategoryChange = (e: any): void => {
    const isVisible = e.target.checked
    types.forEach((type: Type) => {
      handleChangeCheckedType({ type, isVisible })
    })
  }

  const checkAll = types.every((type: Type) =>
    type.uids.every((uid: string) => checkedAnnotationUids.has(uid))
  )
  const indeterminate =
    !checkAll &&
    types.some((type: Type) =>
      type.uids.some((uid: string) => checkedAnnotationUids.has(uid))
    )

  const handleChangeCheckedType = ({
    type,
    isVisible
  }: {
    type: Type
    isVisible: boolean
  }): void => {
    type.uids.forEach((uid: string) => {
      onChange({ roiUID: uid, isVisible })
    })
  }

  return (
    <Menu.Item
      style={{ height: '100%', paddingLeft: '3px' }}
      {...props}
    >
      <Space align='start'>
        <div style={{ paddingLeft: '14px', color: 'black' }}>
          <Space direction='vertical' align='end'>
            <Checkbox
              indeterminate={indeterminate}
              checked={checkAll}
              onChange={onCheckCategoryChange}
            >
              <Tooltip
                title={`${category.CodeValue}:${category.CodingSchemeDesignator}`}
                mouseEnterDelay={1}
              >
                {category.CodeMeaning}
              </Tooltip>
              <Popover
                placement='topLeft'
                overlayStyle={{ width: '350px' }}
                title='Display Settings'
                content={() => (
                  <ColorSettingsMenu
                    annotationGroupsUIDs={types.reduce(
                      (acc: string[], type) => {
                        return [...acc, ...type.uids]
                      },
                      []
                    )}
                    onStyleChange={onStyleChange}
                    defaultStyle={
<<<<<<< HEAD
                      defaultAnnotationGroupStyles[types[0].uids[0]]
=======
                      defaultAnnotationStyles[types[0].uids[0]]
>>>>>>> 4d01324f
                    }
                  />
                )}
              >
                <Button
                  type='primary'
                  shape='circle'
                  style={{ marginLeft: '10px' }}
                  icon={<SettingOutlined />}
                />
              </Popover>
            </Checkbox>
          </Space>
          {types.map((type: Type) => {
            const { CodeMeaning, CodingSchemeDesignator, CodeValue, uids } =
              type
            const shortenedCodeMeaning = CodeMeaning.slice(0, 22)
            const displayCodeMeaning = shortenedCodeMeaning === CodeMeaning ? CodeMeaning : `${shortenedCodeMeaning}...`
            const isChecked = uids.every((uid: string) =>
              checkedAnnotationUids.has(uid)
            )
            const indeterminateType =
              !isChecked &&
              uids.some((uid: string) => checkedAnnotationUids.has(uid))
            return (
              <div
                key={`${type.CodingSchemeDesignator}:${type.CodeMeaning}`}
<<<<<<< HEAD
                style={{ paddingLeft: '25px' }}
=======
                style={{
                  paddingLeft: '25px',
                  width: '100%',
                  display: 'flex',
                  flexDirection: 'row'
                }}
>>>>>>> 4d01324f
              >
                <Checkbox
                  indeterminate={indeterminateType}
                  checked={isChecked}
                  onChange={(e: any) =>
                    handleChangeCheckedType({
                      type,
                      isVisible: e.target.checked
                    })}
                />
                <div style={{ paddingLeft: '5px' }}>
                  <Tooltip
                    title={`${CodeValue}:${CodingSchemeDesignator}`}
                    mouseEnterDelay={1}
                  >
                    {displayCodeMeaning}
                  </Tooltip>
                  <Popover
                    placement='topLeft'
                    overlayStyle={{ width: '350px' }}
                    title='Display Settings'
                    content={() => (
                      <ColorSettingsMenu
                        annotationGroupsUIDs={type.uids}
                        onStyleChange={onStyleChange}
<<<<<<< HEAD
                        defaultStyle={
                          defaultAnnotationGroupStyles[type.uids[0]]
                        }
=======
                        defaultStyle={defaultAnnotationStyles[type.uids[0]]}
>>>>>>> 4d01324f
                      />
                    )}
                  >
                    <Button
                      type='primary'
                      shape='circle'
                      style={{ marginLeft: '10px' }}
                      icon={<SettingOutlined />}
                    />
                  </Popover>
<<<<<<< HEAD
                </Checkbox>
=======
                </div>
>>>>>>> 4d01324f
              </div>
            )
          })}
        </div>
      </Space>
    </Menu.Item>
  )
}

export default AnnotationCategoryItem<|MERGE_RESOLUTION|>--- conflicted
+++ resolved
@@ -7,29 +7,14 @@
 const AnnotationCategoryItem = ({
   category,
   onChange,
-<<<<<<< HEAD
-  checkedAnnotationGroupUids,
-  onStyleChange,
-  defaultAnnotationGroupStyles
-=======
   checkedAnnotationUids,
   onStyleChange,
   defaultAnnotationStyles,
   ...props
->>>>>>> 4d01324f
 }: {
   category: Category
   onChange: Function
   onStyleChange: Function
-<<<<<<< HEAD
-  defaultAnnotationGroupStyles: {
-    [annotationGroupUID: string]: {
-      opacity: number
-      color: number[]
-    }
-  }
-  checkedAnnotationGroupUids: Set<string>
-=======
   defaultAnnotationStyles: {
     [annotationUID: string]: {
       opacity: number
@@ -38,7 +23,6 @@
     }
   }
   checkedAnnotationUids: Set<string>
->>>>>>> 4d01324f
 }): JSX.Element => {
   const { types } = category
 
@@ -103,11 +87,7 @@
                     )}
                     onStyleChange={onStyleChange}
                     defaultStyle={
-<<<<<<< HEAD
-                      defaultAnnotationGroupStyles[types[0].uids[0]]
-=======
                       defaultAnnotationStyles[types[0].uids[0]]
->>>>>>> 4d01324f
                     }
                   />
                 )}
@@ -135,16 +115,12 @@
             return (
               <div
                 key={`${type.CodingSchemeDesignator}:${type.CodeMeaning}`}
-<<<<<<< HEAD
-                style={{ paddingLeft: '25px' }}
-=======
                 style={{
                   paddingLeft: '25px',
                   width: '100%',
                   display: 'flex',
                   flexDirection: 'row'
                 }}
->>>>>>> 4d01324f
               >
                 <Checkbox
                   indeterminate={indeterminateType}
@@ -170,13 +146,7 @@
                       <ColorSettingsMenu
                         annotationGroupsUIDs={type.uids}
                         onStyleChange={onStyleChange}
-<<<<<<< HEAD
-                        defaultStyle={
-                          defaultAnnotationGroupStyles[type.uids[0]]
-                        }
-=======
                         defaultStyle={defaultAnnotationStyles[type.uids[0]]}
->>>>>>> 4d01324f
                       />
                     )}
                   >
@@ -187,11 +157,7 @@
                       icon={<SettingOutlined />}
                     />
                   </Popover>
-<<<<<<< HEAD
-                </Checkbox>
-=======
                 </div>
->>>>>>> 4d01324f
               </div>
             )
           })}
