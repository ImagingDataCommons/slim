--- conflicted
+++ resolved
@@ -3450,31 +3450,19 @@
     }
 
     let annotationGroupMenu
-<<<<<<< HEAD
-    const defaultAnnotationGroupStyles: {
-      [annotationGroupUID: string]: {
-        opacity: number
-        color: number[]
-      }
-    } = {}
-=======
 
     annotations?.forEach?.(this.formatAnnotation.bind(this))
 
->>>>>>> 4d01324f
     if (annotationGroups.length > 0) {
       const annotationGroupMetadata: {
         [annotationGroupUID: string]: dmv.metadata.MicroscopyBulkSimpleAnnotations
       } = {}
-<<<<<<< HEAD
-=======
       const defaultAnnotationGroupStyles: {
         [annotationUID: string]: {
           opacity: number
           color: number[]
         }
       } = {}
->>>>>>> 4d01324f
       annotationGroups.forEach(annotationGroup => {
         defaultAnnotationGroupStyles[annotationGroup.uid] = this.volumeViewer.getAnnotationGroupStyle(
           annotationGroup.uid
@@ -3907,21 +3895,11 @@
                   title='Annotation Categories'
                 >
                   <AnnotationCategoryList
-<<<<<<< HEAD
-                    annotationGroups={annotationGroups}
-                    onChange={this.handleAnnotationGroupVisibilityChange}
-                    checkedAnnotationGroupUids={
-                    this.state.visibleAnnotationGroupUIDs
-                  }
-                    onStyleChange={this.handleAnnotationGroupStyleChange}
-                    defaultAnnotationGroupStyles={defaultAnnotationGroupStyles}
-=======
                     annotations={annotations}
                     onChange={this.handleAnnotationVisibilityChange}
                     checkedAnnotationUids={this.state.visibleRoiUIDs}
                     onStyleChange={this.handleRoiStyleChange}
                     defaultAnnotationStyles={this.defaultAnnotationStyles}
->>>>>>> 4d01324f
                   />
                 </Menu.SubMenu>
                 )}
