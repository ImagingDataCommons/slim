--- conflicted
+++ resolved
@@ -70,19 +70,12 @@
 const AnnotationCategoryList = ({
   annotations,
   onChange,
-<<<<<<< HEAD
-  checkedAnnotationUids
-=======
   onStyleChange,
   defaultAnnotationGroupStyles,
-  checkedAnnotationGroupUids
->>>>>>> 559ebce7
+  checkedAnnotationUids
 }: {
   annotations: AnnotationCategoryAndType[]
   onChange: Function
-<<<<<<< HEAD
-  checkedAnnotationUids: Set<string>
-=======
   onStyleChange: Function
   defaultAnnotationGroupStyles: {
     [annotationGroupUID: string]: {
@@ -90,8 +83,7 @@
       color: number[]
     }
   }
-  checkedAnnotationGroupUids: Set<string>
->>>>>>> 559ebce7
+  checkedAnnotationUids: Set<string>
 }): JSX.Element => {
   const categories: Record<string, Category> = getCategories(annotations)
 
@@ -106,13 +98,9 @@
         key={category.CodeMeaning}
         category={category}
         onChange={onChange}
-<<<<<<< HEAD
-        checkedAnnotationUids={checkedAnnotationUids}
-=======
         onStyleChange={onStyleChange}
         defaultAnnotationGroupStyles={defaultAnnotationGroupStyles}
-        checkedAnnotationGroupUids={checkedAnnotationGroupUids}
->>>>>>> 559ebce7
+        checkedAnnotationUids={checkedAnnotationUids}
       />
     )
   })
