{
  "name": "slim",
<<<<<<< HEAD
  "version": "0.14.0",
=======
  "version": "0.14.1",
  "homepage": "https://github.com/imagingdatacommons/slim",
>>>>>>> 40d74648
  "private": true,
  "author": "ImagingDataCommons",
  "scripts": {
    "start": "rm -rf ./node_modules/.cache/default-development && craco start",
    "start:proxy": "HTTP_PROXY=http://localhost:4000 yarn start",
    "build": "craco build",
    "lint": "ts-standard --env jest 'src/**/*.{tsx,ts}'",
    "fmt": "ts-standard --env jest 'src/**/*.{tsx,ts}' --fix",
    "test": "ts-standard --env jest 'src/**/*.{tsx,ts}' && craco test --setupFiles ./src/setupTests.tsx --watchAll=false",
    "predeploy": "REACT_APP_CONFIG=demo PUBLIC_URL='https://imagingdatacommons.github.io/slim/' craco build",
    "deploy": "gh-pages -d build",
    "clean": "rm -rf ./build ./node_modules"
  },
  "eslintConfig": {
    "extends": "react-app"
  },
  "browserslist": {
    "production": [
      ">0.2%",
      "not dead",
      "not op_mini all"
    ],
    "development": [
      "last 1 chrome version",
      "last 1 firefox version",
      "last 1 safari version"
    ]
  },
  "devDependencies": {
    "@babel/preset-env": "^7.15.0",
    "@babel/preset-react": "^7.17.12",
    "@babel/preset-typescript": "^7.17.12",
    "@craco/craco": "^6.4.0",
    "@testing-library/jest-dom": "^5.16.4",
    "@testing-library/react": "^11.2.2",
    "@testing-library/user-event": "^7.1.2",
    "@types/jest": "^28.1.3",
    "@types/node": "^14.14.9",
    "@types/react": "^18.0.14",
    "@types/react-dom": "^18.0.5",
    "@types/react-router-dom": "^5.3.3",
    "@types/retry": "^0.12.1",
    "@types/uuid": "^8.3.0",
    "antd": "^4.22.8",
    "classnames": "^2.2.6",
    "copy-webpack-plugin": "^10.2.4",
    "craco-less": "^2.0.0",
    "dcmjs": "^0.29.8",
    "detect-browser": "^5.2.1",
<<<<<<< HEAD
    "dicom-microscopy-viewer": "^0.45.0",
    "dicomweb-client": "^0.10.3",
=======
    "dicom-microscopy-viewer": "^0.45.1",
    "dicomweb-client": "^0.8.4",
>>>>>>> 40d74648
    "gh-pages": "^3.2.3",
    "oidc-client": "^1.11.5",
    "react": "^18.2.0",
    "react-dom": "^18.2.0",
    "react-icons": "^3.11.0",
    "react-router-dom": "^6.3.0",
    "react-scripts": "5.0.0",
    "react-test-renderer": "^18.2.0",
    "retry": "^0.13.1",
    "ts-standard": "^11.0.0",
    "typescript": "^4.7.4"
  },
  "dependencies": {
    "react-error-boundary": "^3.1.4"
  },
  "resolutions": {
    "nth-check": "2.0.1"
  }
}<|MERGE_RESOLUTION|>--- conflicted
+++ resolved
@@ -1,11 +1,7 @@
 {
   "name": "slim",
-<<<<<<< HEAD
-  "version": "0.14.0",
-=======
   "version": "0.14.1",
   "homepage": "https://github.com/imagingdatacommons/slim",
->>>>>>> 40d74648
   "private": true,
   "author": "ImagingDataCommons",
   "scripts": {
@@ -55,13 +51,8 @@
     "craco-less": "^2.0.0",
     "dcmjs": "^0.29.8",
     "detect-browser": "^5.2.1",
-<<<<<<< HEAD
-    "dicom-microscopy-viewer": "^0.45.0",
+    "dicom-microscopy-viewer": "^0.45.1",
     "dicomweb-client": "^0.10.3",
-=======
-    "dicom-microscopy-viewer": "^0.45.1",
-    "dicomweb-client": "^0.8.4",
->>>>>>> 40d74648
     "gh-pages": "^3.2.3",
     "oidc-client": "^1.11.5",
     "react": "^18.2.0",
